Changelog
---------

<<<<<<< HEAD
=======
0.4.1 (2025-09-09)
~~~~~~~~~~~~~~~~~~

Fixed
^^^^^

* Made PBT a bit nicer by
* 1. added resume logic to allow wandb to continue on the same run_id
* 2. corrected broadcasting order in distributed setup
* 3. made score query general by using dotted keys to access dictionary of arbitrary depth


>>>>>>> b597a6ca
0.4.0 (2025-09-09)
~~~~~~~~~~~~~~~~~~

Added
^^^^^

* Introduced PBT to rl-games.


0.3.0 (2025-09-03)
~~~~~~~~~~~~~~~~~~

Fixed
^^^^^

* Enhanced rl-games wrapper to allow dict observation.


0.2.4 (2025-08-07)
~~~~~~~~~~~~~~~~~~

Fixed
^^^^^

* Disallowed string values in ``sb3_ppo_cfg.yaml`` from being passed to ``eval()`` in
  :meth:`~isaaclab_rl.sb3.process_sb3_cfg`. This change prevents accidental or malicious
  code execution when loading configuration files, improving overall security and reliability.


0.2.3 (2025-06-29)
~~~~~~~~~~~~~~~~~~

Added
^^^^^

* Support SB3 VecEnv wrapper to configure with composite observation spaces properly so that the cnn creation pipelines
  natively supported by sb3 can be automatically triggered


0.2.2 (2025-06-30)
~~~~~~~~~~~~~~~~~~

Fixed
^^^^^

* Call :meth:`eval` during :meth:`forward`` RSL-RL OnnxPolicyExporter


0.2.1 (2025-06-26)
~~~~~~~~~~~~~~~~~~

Fixed
^^^^^

* Relaxed upper range pin for protobuf python dependency for more permissive installation.


0.2.0 (2025-04-24)
~~~~~~~~~~~~~~~~~~

Changed
^^^^^^^

* Switched to a 3.11 compatible branch for rl-games as Isaac Sim 5.0 is now using Python 3.11.


0.1.5 (2025-04-11)
~~~~~~~~~~~~~~~~~~

Changed
^^^^^^^

* Optimized Stable-Baselines3 wrapper ``Sb3VecEnvWrapper`` (now 4x faster) by using Numpy buffers and only logging episode and truncation information by default.
* Upgraded minimum SB3 version to 2.6.0 and added optional dependencies for progress bar


0.1.4 (2025-04-10)
~~~~~~~~~~~~~~~~~~

Added
^^^^^

* Added configurations for distillation implementation in RSL-RL.
* Added configuration for recurrent actor-critic in RSL-RL.


0.1.3 (2025-03-31)
~~~~~~~~~~~~~~~~~~

Fixed
^^^^^

* Fixed the location of :meth:`isaaclab_rl.rsl_rl.RslRlOnPolicyRunnerCfg._modify_action_space`
  to be called only after retrieving the dimensions of the environment, preventing errors
  related to accessing uninitialized attributes.


0.1.2 (2025-03-28)
~~~~~~~~~~~~~~~~~~

Added
^^^^^

* Added symmetry and curiosity-based exploration configurations for RSL-RL wrapper.


0.1.1 (2025-03-10)
~~~~~~~~~~~~~~~~~~

Added
^^^^^

* Added a parameter to clip the actions in the action space inside the RSL-RL wrapper.
  This parameter is set to None by default, which is the same as not clipping the actions.
* Added attribute :attr:`isaaclab_rl.rsl_rl.RslRlOnPolicyRunnerCfg.clip_actions` to set
  the clipping range for the actions in the RSL-RL on-policy runner.


0.1.0 (2024-12-27)
~~~~~~~~~~~~~~~~~~

Added
^^^^^

Initial version of the extension.
This extension is split off from ``isaaclab_tasks`` to include the wrapper scripts for the supported RL libraries.

Supported RL libraries are:

* RL Games
* RSL RL
* SKRL
* Stable Baselines3<|MERGE_RESOLUTION|>--- conflicted
+++ resolved
@@ -1,8 +1,6 @@
 Changelog
 ---------
 
-<<<<<<< HEAD
-=======
 0.4.1 (2025-09-09)
 ~~~~~~~~~~~~~~~~~~
 
@@ -15,7 +13,6 @@
 * 3. made score query general by using dotted keys to access dictionary of arbitrary depth
 
 
->>>>>>> b597a6ca
 0.4.0 (2025-09-09)
 ~~~~~~~~~~~~~~~~~~
 
